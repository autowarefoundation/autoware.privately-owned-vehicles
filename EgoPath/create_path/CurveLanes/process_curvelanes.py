--- conflicted
+++ resolved
@@ -319,13 +319,8 @@
         new_img_height -= (CROP_TOP + CROP_BOTTOM)
         new_img_width -= (CROP_LEFT + CROP_RIGHT)
 
-<<<<<<< HEAD
-    # Copy raw img and put it in raw dir.
-    raw_img.save(os.path.join(raw_dir, save_name))
-=======
     # Save raw image as JPG for lighter weight
     raw_img.save(os.path.join(raw_dir, save_name + ".jpg"))
->>>>>>> c9971aed
 
     # # Draw all lanes & lines
     # draw = ImageDraw.Draw(raw_img)
@@ -358,7 +353,6 @@
     #     drivable_renormed = anno_entry["drivable_path"]
     # draw.line(drivable_renormed, fill = lane_colors["drive_path_yellow"], width = lane_w)
 
-<<<<<<< HEAD
     # Fetch seg mask as RGB
     mask_array = np.array(
         anno_entry["mask"], 
@@ -378,21 +372,7 @@
 
     # Save visualization img, JPG for lighter weight, just different dir
     overlayed_img.save(os.path.join(visualization_dir, save_name.replace(".png", ".jpg")))
-=======
-    # Fetch and save seg mask as RGB
-    mask_img = Image.fromarray(anno_entry["mask"]).convert("RGB")
-    mask_img.save(os.path.join(mask_dir, save_name + ".png"))
-
-    # Overlay mask on raw image, ratio 1:1
-    overlayed_img = Image.blend(
-        raw_img, 
-        mask_img, 
-        alpha = 0.5
-    )
-
-    # Save visualization img, JPG for lighter weight, just different dir
-    overlayed_img.save(os.path.join(visualization_dir, save_name + ".jpg"))
->>>>>>> c9971aed
+
 
 
 def parseAnnotations(
@@ -545,11 +525,8 @@
                 # "drivable_path" : normalizeCoords(drivable_path, new_img_width, new_img_height),
                 "egoleft_lane" : normalizeCoords(left_ego, new_img_width, new_img_height),
                 "egoright_lane" : normalizeCoords(right_ego, new_img_width, new_img_height),
-<<<<<<< HEAD
-                "mask" : mask.tolist()
-=======
                 "mask" : mask
->>>>>>> c9971aed
+
             }
 
             return anno_data
