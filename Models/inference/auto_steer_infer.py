import torch
from torchvision import transforms
import sys
sys.path.append("..")
from model_components.auto_steer_network import AutoSteerNetwork


class AutoSteerNetworkInfer():
    def __init__(
            self, 
            checkpoint_path: str = ""
    ):

        # Image loader
        self.image_loader = transforms.Compose(
            [
                transforms.ToTensor(),
                transforms.Normalize(
                    mean = [0.485, 0.456, 0.406], 
                    std  = [0.229, 0.224, 0.225]
                )
            ]
        )
            
        # Checking devices (GPU vs CPU)
        self.device = torch.device(
            "cuda" if torch.cuda.is_available()
            else "cpu"
        )
        print(f"Using {self.device} for inference")
            
        # Init model
        self.model = AutoSteerNetwork()
        if (checkpoint_path):
            print(f"Loading trained AutoSteer checkpoint: {checkpoint_path}")
            self.model.load_state_dict(
                torch.load(
                    checkpoint_path, 
                    weights_only = True
                )
            )
        else:
            print("Loading vanilla AutoSteer model for training")
        
        # Load model to device, set eval mode
        self.model.to(self.device)
        self.model.eval()

    
    def inference(self, image):

        # Load image
        image_tensor = self.image_loader(image).unsqueeze(0).to(self.device)
    
        # Run model
        prediction = self.model(image_tensor)

        # Get output
<<<<<<< HEAD
        binary_segggggg = prediction.squeeze(0).cpu().detach().numpy()
=======
        path_prediction, binary_segggggg = prediction
        binary_segggggg = binary_segggggg.squeeze(0).cpu().detach().numpy()[0]
        path_prediction = path_prediction.squeeze(0).cpu().detach().numpy()
>>>>>>> 2ba8634c

        return binary_segggggg<|MERGE_RESOLUTION|>--- conflicted
+++ resolved
@@ -56,12 +56,6 @@
         prediction = self.model(image_tensor)
 
         # Get output
-<<<<<<< HEAD
-        binary_segggggg = prediction.squeeze(0).cpu().detach().numpy()
-=======
-        path_prediction, binary_segggggg = prediction
-        binary_segggggg = binary_segggggg.squeeze(0).cpu().detach().numpy()[0]
-        path_prediction = path_prediction.squeeze(0).cpu().detach().numpy()
->>>>>>> 2ba8634c
+        binary_seg = prediction.squeeze(0).cpu().detach().numpy()
 
-        return binary_segggggg+        return binary_seg