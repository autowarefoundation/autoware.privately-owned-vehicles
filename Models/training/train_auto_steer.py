--- conflicted
+++ resolved
@@ -27,21 +27,17 @@
     ROOT_PATH = 'DATASET ROOT HERE (INCLUDING MULTIPLE PROCESSED DATASETS)' #args.root
 
     # Model save root path
-<<<<<<< HEAD
     MODEL_SAVE_ROOT_PATH = '{PATH TO POV PROJECT ROOT}/Models/saves/AutoSteer/models/' #args.model_save_root_path
 
     # Visualizations save root path
     VIS_SAVE_ROOT_PATH = '{PATH TO POV PROJECT ROOT}/Models/saves/AutoSteer/figures/' #args.vis_save_root_path
-=======
-    MODEL_SAVE_ROOT_PATH = '/home/zain/Autoware/Privately_Owned_Vehicles/Models/saves/AutoSteer/models/' #args.model_save_root_path
     if (not os.path.exists(MODEL_SAVE_ROOT_PATH)):
         os.makedirs(MODEL_SAVE_ROOT_PATH)
 
     # Visualizations save root path
-    VIS_SAVE_ROOT_PATH = '/home/zain/Autoware/Privately_Owned_Vehicles/Models/saves/AutoSteer/figures/'
+    VIS_SAVE_ROOT_PATH = '{PATH TO POV PROJECT ROOT}/Models/saves/AutoSteer/figures/'
     if (not os.path.exists(VIS_SAVE_ROOT_PATH)):
         os.makedirs(VIS_SAVE_ROOT_PATH)
->>>>>>> 9298fba4
 
     # Init metadata for datasets
     msdict = {}
