/**
 * @file main.cpp
 * @brief Multi-threaded AutoSteer lane detection inference pipeline
 * 
 * Architecture:
 * - Capture Thread: Reads frames from video source or camera
 * - Inference Thread: Runs lane detection model
 * - Display Thread: Optionally visualizes and saves results
 */

<<<<<<< HEAD
#include "inference/onnxruntime_engine.hpp"
#include "visualization/draw_lanes.hpp"
#include "lane_filtering/lane_filter.hpp"
#include "camera/camera_utils.hpp"
#include "path_planning/path_planner.hpp"
#ifdef ENABLE_RERUN
#include "rerun/rerun_logger.hpp"
#endif
#include <opencv2/opencv.hpp>
#include <thread>
#include <queue>
#include <mutex>
#include <condition_variable>
#include <atomic>
#include <chrono>
#include <iostream>
#include <iomanip>

using namespace autoware_pov::vision::autosteer;
using namespace autoware_pov::vision::camera;
using namespace autoware_pov::vision::path_planning;
using namespace std::chrono;
 
=======
 #include "inference/onnxruntime_engine.hpp"
 #include "visualization/draw_lanes.hpp"
 #include "lane_filtering/lane_filter.hpp"
 #include "lane_tracking/lane_tracking.hpp"
 #include "camera/camera_utils.hpp"
 #ifdef ENABLE_RERUN
 #include "rerun/rerun_logger.hpp"
 #endif
 #include <opencv2/opencv.hpp>
 #include <thread>
 #include <queue>
 #include <mutex>
 #include <condition_variable>
 #include <atomic>
 #include <chrono>
 #include <iostream>
 #include <iomanip>
 #include <fstream>

 using namespace autoware_pov::vision::autosteer;
 using namespace autoware_pov::vision::camera;
 using namespace std::chrono;

>>>>>>> b75d17bf
 // Thread-safe queue with max size limit
 template<typename T>
 class ThreadSafeQueue {
 public:
     explicit ThreadSafeQueue(size_t max_size = 10) : max_size_(max_size) {}

     void push(const T& item) {
         std::unique_lock<std::mutex> lock(mutex_);
         // Wait if queue is full (backpressure)
         cond_not_full_.wait(lock, [this] {
             return queue_.size() < max_size_ || !active_;
         });
         if (!active_) return;

         queue_.push(item);
         cond_not_empty_.notify_one();
     }

     bool try_pop(T& item) {
         std::unique_lock<std::mutex> lock(mutex_);
         if (queue_.empty()) {
             return false;
         }
         item = queue_.front();
         queue_.pop();
         cond_not_full_.notify_one();  // Notify that space is available
         return true;
     }

     T pop() {
         std::unique_lock<std::mutex> lock(mutex_);
         cond_not_empty_.wait(lock, [this] { return !queue_.empty() || !active_; });
         if (!active_ && queue_.empty()) {
             return T();
         }
         T item = queue_.front();
         queue_.pop();
         cond_not_full_.notify_one();  // Notify that space is available
         return item;
     }

     void stop() {
         active_ = false;
         cond_not_empty_.notify_all();
         cond_not_full_.notify_all();
     }

     size_t size() {
         std::unique_lock<std::mutex> lock(mutex_);
         return queue_.size();
     }

 private:
     std::queue<T> queue_;
     std::mutex mutex_;
     std::condition_variable cond_not_empty_;
     std::condition_variable cond_not_full_;
     std::atomic<bool> active_{true};
     size_t max_size_;
 };

 // Timestamped frame
 struct TimestampedFrame {
     cv::Mat frame;
     int frame_number;
     steady_clock::time_point timestamp;
 };

 // Inference result
 struct InferenceResult {
     cv::Mat frame;
     LaneSegmentation lanes;
     DualViewMetrics metrics;
     int frame_number;
     steady_clock::time_point capture_time;
     steady_clock::time_point inference_time;
 };
<<<<<<< HEAD
 
// Performance metrics
struct PerformanceMetrics {
    std::atomic<long> total_capture_us{0};
    std::atomic<long> total_inference_us{0};
    std::atomic<long> total_display_us{0};
    std::atomic<long> total_end_to_end_us{0};
    std::atomic<int> frame_count{0};
    bool measure_latency{true};
};

/**
 * @brief Extract lane points from binary mask (PLACEHOLDER - TODO: Implement)
 * 
 * TODO: Implement lane point extraction from segmentation mask.
 * Possible approaches:
 *   1. Skeleton extraction (cv::ximgproc::thinning)
 *   2. Contour tracing (cv::findContours)
 *   3. Vertical scan (sample points at fixed y intervals)
 *   4. Distance transform + peak detection
 * 
 * For now, returns empty vector (PathPlanner will handle NaN gracefully)
 * 
 * @param mask Lane segmentation mask (160x80, float 0-1)
 * @return Vector of points in pixel coordinates (x=column, y=row)
 */
std::vector<cv::Point2f> extractLanePoints(const cv::Mat& mask) {
    // TODO: IMPLEMENT LANE POINT EXTRACTION
    // This is a placeholder that returns empty vector
    // PathPlanner will handle this as missing lane detection
    
    std::vector<cv::Point2f> points;
    
    // Example stub implementation (replace with your actual extraction logic):
    // 1. Threshold mask if needed
    // cv::Mat binary;
    // cv::threshold(mask, binary, 0.5, 1.0, cv::THRESH_BINARY);
    
    // 2. Extract skeleton or centerline
    // ... your implementation here ...
    
    // 3. Sample points along the lane
    // for (int y = 0; y < mask.rows; y += sampling_interval) {
    //     // Find x position of lane at this y
    //     // points.push_back(cv::Point2f(x, y));
    // }
    
    return points;  // Empty for now - PathPlanner handles NaN
}

/**
 * @brief Unified capture thread - handles both video files and cameras
 */
=======

 // Performance metrics
 struct PerformanceMetrics {
     std::atomic<long> total_capture_us{0};
     std::atomic<long> total_inference_us{0};
     std::atomic<long> total_display_us{0};
     std::atomic<long> total_end_to_end_us{0};
     std::atomic<int> frame_count{0};
     bool measure_latency{true};
 };

 /**
  * @brief Unified capture thread - handles both video files and cameras
  */
>>>>>>> b75d17bf
 void captureThread(
     const std::string& source,
     bool is_camera,
     ThreadSafeQueue<TimestampedFrame>& queue,
     PerformanceMetrics& metrics,
     std::atomic<bool>& running)
 {
     cv::VideoCapture cap;

     if (is_camera) {
         std::cout << "Opening camera: " << source << std::endl;
         cap = openCamera(source);
     } else {
         std::cout << "Opening video: " << source << std::endl;
         cap.open(source);
     }

     if (!cap.isOpened()) {
         std::cerr << "Failed to open source: " << source << std::endl;
         running.store(false);
         return;
     }

     int frame_width = static_cast<int>(cap.get(cv::CAP_PROP_FRAME_WIDTH));
     int frame_height = static_cast<int>(cap.get(cv::CAP_PROP_FRAME_HEIGHT));
     double fps = cap.get(cv::CAP_PROP_FPS);

     std::cout << "Source opened: " << frame_width << "x" << frame_height
               << " @ " << fps << " FPS\n" << std::endl;

     if (!is_camera) {
         int total_frames = static_cast<int>(cap.get(cv::CAP_PROP_FRAME_COUNT));
         std::cout << "Total frames: " << total_frames << std::endl;
     }

     // For camera: throttle 30fps → 10fps
     int frame_skip = 0;
     int skip_interval = is_camera ? 3 : 1;

     int frame_number = 0;
     while (running.load()) {
         auto t_start = steady_clock::now();

         cv::Mat frame;
         if (!cap.read(frame) || frame.empty()) {
             if (is_camera) {
                 std::cerr << "Camera error" << std::endl;
             } else {
                 std::cout << "End of video stream" << std::endl;
             }
             break;
         }

         auto t_end = steady_clock::now();

         // Frame throttling
         if (++frame_skip < skip_interval) continue;
         frame_skip = 0;

         long capture_us = duration_cast<microseconds>(t_end - t_start).count();
         metrics.total_capture_us.fetch_add(capture_us);

         TimestampedFrame tf;
         tf.frame = frame;
         tf.frame_number = frame_number++;
         tf.timestamp = t_end;
         queue.push(tf);
     }

     running.store(false);
     queue.stop();
     cap.release();
 }
<<<<<<< HEAD
 
/**
 * @brief Inference thread - runs lane detection model
 */
void inferenceThread(
    AutoSteerOnnxEngine& engine,
    ThreadSafeQueue<TimestampedFrame>& input_queue,
    ThreadSafeQueue<InferenceResult>& output_queue,
    PerformanceMetrics& metrics,
    std::atomic<bool>& running,
    float threshold,
    PathPlanner* path_planner = nullptr
#ifdef ENABLE_RERUN
    , autoware_pov::vision::rerun_integration::RerunLogger* rerun_logger = nullptr
#endif
)
{
    // Init lane filter
    LaneFilter lane_filter(0.5f);

    while (running.load()) {
        TimestampedFrame tf = input_queue.pop();
        if (tf.frame.empty()) continue;

        auto t_inference_start = steady_clock::now();

        // Run inference
        LaneSegmentation raw_lanes = engine.inference(tf.frame, threshold);

        // Post-processing with lane filter
        LaneSegmentation filtered_lanes = lane_filter.update(raw_lanes);

        auto t_inference_end = steady_clock::now();

        // Calculate inference latency
        long inference_us = duration_cast<microseconds>(
            t_inference_end - t_inference_start).count();
        metrics.total_inference_us.fetch_add(inference_us);
        // lane_tracker.update( filtered_lanes, tf.frame.size() );
        // filtered_bev_points = Lanefra
        // get filtered_bev_points.ego_left, filtered_bev_points.ego_right
        //TransformLanePoints(filtered_bev_points.ego_left);

        // ========================================
        // PATH PLANNING (Polynomial Fitting + Bayes Filter)
        // ========================================
        if (path_planner != nullptr) {
            // TODO: Extract lane points from masks (implement extractLanePoints function above)
            std::vector<cv::Point2f> left_pts_pixel = extractLanePoints(filtered_lanes.ego_left);
            std::vector<cv::Point2f> right_pts_pixel = extractLanePoints(filtered_lanes.ego_right);
            
            // Update path planner (handles BEV transform, polynomial fit, Bayes filter)
            PathPlanningOutput path_output = path_planner->update(left_pts_pixel, right_pts_pixel);
            
            // Print output (cross-track error, yaw error, curvature, lane width)
            if (path_output.fused_valid) {
                std::cout << "[PathPlanner Frame " << tf.frame_number << "] "
                          << "CTE: " << std::fixed << std::setprecision(3) << path_output.cte << " m, "
                          << "Yaw: " << path_output.yaw_error << " rad, "
                          << "Curvature: " << path_output.curvature << " 1/m, "
                          << "Width: " << path_output.lane_width << " m" << std::endl;
                
                // Print polynomial coefficients (for control interface)
                std::cout << "  Center polynomial: c0=" << path_output.center_coeff[0]
                          << ", c1=" << path_output.center_coeff[1]
                          << ", c2=" << path_output.center_coeff[2] << std::endl;
            }
        }
        // ========================================
 
=======

 /**
  * @brief Inference thread - runs lane detection model
  */
 void inferenceThread(
     AutoSteerOnnxEngine& engine,
     ThreadSafeQueue<TimestampedFrame>& input_queue,
     ThreadSafeQueue<InferenceResult>& output_queue,
     PerformanceMetrics& metrics,
     std::atomic<bool>& running,
     float threshold
 #ifdef ENABLE_RERUN
     , autoware_pov::vision::rerun_integration::RerunLogger* rerun_logger = nullptr
 #endif
 )
 {
     // Init lane filter
     LaneFilter lane_filter(0.5f);

     // Init lane tracker
     LaneTracker lane_tracker;

     while (running.load()) {
         TimestampedFrame tf = input_queue.pop();
         if (tf.frame.empty()) continue;

         auto t_inference_start = steady_clock::now();

         // Crop tf.frame 420 pixels top
         tf.frame = tf.frame(cv::Rect(
             0,
             420,
             tf.frame.cols,
             tf.frame.rows - 420
         ));

         // Run inference
         LaneSegmentation raw_lanes = engine.inference(tf.frame, threshold);

         // Post-processing with lane filter
         LaneSegmentation filtered_lanes = lane_filter.update(raw_lanes);

         // Further processing with lane tracker
         cv::Size frame_size(tf.frame.cols, tf.frame.rows);
         std::pair<LaneSegmentation, DualViewMetrics> track_result = lane_tracker.update(
             filtered_lanes,
             frame_size
         );

         LaneSegmentation final_lanes = track_result.first;
         DualViewMetrics final_metrics = track_result.second;

         auto t_inference_end = steady_clock::now();

         // Calculate inference latency
         long inference_us = duration_cast<microseconds>(
             t_inference_end - t_inference_start).count();
         metrics.total_inference_us.fetch_add(inference_us);

>>>>>>> b75d17bf
#ifdef ENABLE_RERUN
        // Log to Rerun with downsampled frame (reduces data by 75%)
        if (rerun_logger && rerun_logger->isEnabled()) {
            // Downsample frame to 1/2 scale (1/4 data size) for Rerun viewer
            // Full-res inference already completed, this is just for visualization
            cv::Mat frame_small;
            cv::resize(tf.frame, frame_small, cv::Size(), 0.5, 0.5, cv::INTER_AREA);

            // Deep clone lane masks (synchronous, safe for zero-copy borrow in logger)
            autoware_pov::vision::autosteer::LaneSegmentation raw_clone;
            raw_clone.ego_left = raw_lanes.ego_left.clone();
            raw_clone.ego_right = raw_lanes.ego_right.clone();
            raw_clone.other_lanes = raw_lanes.other_lanes.clone();

            autoware_pov::vision::autosteer::LaneSegmentation filtered_clone;
            filtered_clone.ego_left = filtered_lanes.ego_left.clone();
            filtered_clone.ego_right = filtered_lanes.ego_right.clone();
            filtered_clone.other_lanes = filtered_lanes.other_lanes.clone();

            // Now safe to log (data cloned, lifetime guaranteed, zero-copy borrow in logger)
            rerun_logger->logInference(
                tf.frame_number,
                frame_small,      // Downsampled (1/4 data)
                raw_clone,        // Cloned masks
                filtered_clone,   // Cloned masks
                inference_us
            );
        }
#endif

        // Package result (clone frame to avoid race with capture thread reusing buffer)
        InferenceResult result;
        result.frame = tf.frame.clone();  // Clone for display thread safety
        result.lanes = final_lanes;
        result.metrics = final_metrics;
        result.frame_number = tf.frame_number;
        result.capture_time = tf.timestamp;
        result.inference_time = t_inference_end;
        output_queue.push(result);
     }

     output_queue.stop();
 }

 /**
  * @brief Display thread - handles visualization and video saving
  */
 void displayThread(
     ThreadSafeQueue<InferenceResult>& queue,
     PerformanceMetrics& metrics,
     std::atomic<bool>& running,
     bool enable_viz,
     bool save_video,
     const std::string& output_video_path = "./assets/output_video.mp4"
 )
 {
     // Visualization setup
     int window_width = 1600;
     int window_height = 1080;
     if (enable_viz) {
         cv::namedWindow(
             "AutoSteer Inference",
             cv::WINDOW_NORMAL
         );
         cv::resizeWindow(
             "AutoSteer Inference",
             window_width,
             window_height
         );
     }

     // Video writer setup
     cv::VideoWriter video_writer;
     bool video_writer_initialized = false;

     if (save_video && enable_viz) {
         std::cout << "Video saving enabled. Output: " << output_video_path << std::endl;
     }

     // CSV logger for curve params metrics
     std::ofstream csv_file;
     csv_file.open("./assets/curve_params_metrics.csv");
     if (csv_file.is_open()) {
         // Write header
         csv_file << "frame_id,timestamp_ms,"
                  << "orig_lane_offset,orig_yaw_offset,orig_curvature,"
                  << "bev_lane_offset,bev_yaw_offset,bev_curvature\n";

         std::cout << "CSV logging enabled: curve_params_metrics.csv" << std::endl;
     } else {
         std::cerr << "Error: could not open curve_params_metrics.csv for writing" << std::endl;
     }

     while (running.load()) {
         InferenceResult result;
         if (!queue.try_pop(result)) {
             std::this_thread::sleep_for(std::chrono::milliseconds(1));
             continue;
         }

         auto t_display_start = steady_clock::now();

         int count = metrics.frame_count.fetch_add(1) + 1;

         // Console output: frame info
         std::cout << "[Frame " << result.frame_number << "] Processed" << std::endl;

         // Visualization
         if (enable_viz) {
             // drawLanesInPlace(result.frame, result.lanes, 2);
             // drawFilteredLanesInPlace(result.frame, result.lanes);

             // 1. Init 3 views:
             //  - Raw masks (debugging)
             //  - Polyfit lanes (final prod)
             //  - BEV vis
             cv::Mat view_debug = result.frame.clone();
             cv::Mat view_final = result.frame.clone();
             cv::Mat view_bev(
                 640,
                 640,
                 CV_8UC3,
                 cv::Scalar(0,0,0)
             );

             // 2. Draw 3 views
             drawRawMasksInPlace(
                 view_debug,
                 result.lanes
             );
             drawPolyFitLanesInPlace(
                 view_final,
                 result.lanes
             );
             drawBEVVis(
                 view_bev,
                 result.frame,
                 result.metrics.bev_visuals
             );

             // 3. View layout handling
             // Layout:
             // | [Debug] | [ BEV (640x640) ]
             // | [Final] | [ Black Space   ]

             // Left col: debug (top) + final (bottom)
             cv::Mat left_col;
             cv::vconcat(
                 view_debug,
                 view_final,
                 left_col
             );

             float left_aspect = static_cast<float>(left_col.cols) / left_col.rows;
             int target_left_w = static_cast<int>(window_height * left_aspect);
             cv::resize(
                 left_col,
                 left_col,
                 cv::Size(target_left_w, window_height)
             );

             // Right col: BEV (stretched to match height)
             // Black canvas matching left col height
             cv::Mat right_col = cv::Mat::zeros(
                 window_height,
                 640,
                 view_bev.type()
             );
             // Prep BEV
             cv::Rect top_roi(
                 0, 0,
                 view_bev.cols,
                 view_bev.rows
             );
             view_bev.copyTo(right_col(top_roi));

             // Final stacked view
             cv::Mat stacked_view;
             cv::hconcat(
                 left_col,
                 right_col,
                 stacked_view
             );

             // Initialize video writer on first frame
             if (save_video && !video_writer_initialized) {
                 // Use H.264 for better performance and smaller file size
                 // XVID is slower and creates larger files
                 int fourcc = cv::VideoWriter::fourcc('a', 'v', 'c', '1');  // H.264
                 video_writer.open(
                     output_video_path,
                     fourcc,
                     10.0,
                     stacked_view.size(),
                     true
                 );

                 if (video_writer.isOpened()) {
                     std::cout << "Video writer initialized (H.264): " << stacked_view.cols
                               << "x" << stacked_view.rows << " @ 10 fps" << std::endl;
                     video_writer_initialized = true;
                 } else {
                     std::cerr << "Warning: Failed to initialize video writer" << std::endl;
                 }
             }

             // Write to video
             if (save_video && video_writer_initialized && video_writer.isOpened()) {
                 video_writer.write(stacked_view);
             }

             // Display
             cv::imshow("AutoSteer Inference", stacked_view);

             if (cv::waitKey(1) == 'q') {
                 running.store(false);
                 break;
             }
         }

         // CSV logging for curve params
         if (
             csv_file.is_open() &&
             result.lanes.path_valid
         ) {
             // Timestamp calc, from captured time
             auto ms_since_epoch = duration_cast<milliseconds>(
                 result.capture_time.time_since_epoch()
             ).count();

             csv_file << result.frame_number << ","
                      << ms_since_epoch << ","
                      // Orig metrics
                      << result.metrics.orig_lane_offset << ","
                      << result.metrics.orig_yaw_offset << ","
                      << result.metrics.orig_curvature << ","
                      // BEV metrics
                      << result.metrics.bev_lane_offset << ","
                      << result.metrics.bev_yaw_offset << ","
                      << result.metrics.bev_curvature << "\n";
         }

         auto t_display_end = steady_clock::now();

         // Calculate latencies
         long display_us = duration_cast<microseconds>(
             t_display_end - t_display_start).count();
         long end_to_end_us = duration_cast<microseconds>(
             t_display_end - result.capture_time).count();

         metrics.total_display_us.fetch_add(display_us);
         metrics.total_end_to_end_us.fetch_add(end_to_end_us);

         // Print metrics every 30 frames
         if (metrics.measure_latency && count % 30 == 0) {
             long avg_capture = metrics.total_capture_us.load() / count;
             long avg_inference = metrics.total_inference_us.load() / count;
             long avg_display = metrics.total_display_us.load() / count;
             long avg_e2e = metrics.total_end_to_end_us.load() / count;

             std::cout << "\n========================================\n";
             std::cout << "Frames processed: " << count << "\n";
             std::cout << "Pipeline Latencies:\n";
             std::cout << "  1. Capture:       " << std::fixed << std::setprecision(2)
                      << (avg_capture / 1000.0) << " ms\n";
             std::cout << "  2. Inference:     " << (avg_inference / 1000.0)
                      << " ms (" << (1000000.0 / avg_inference) << " FPS capable)\n";
             std::cout << "  3. Display:       " << (avg_display / 1000.0) << " ms\n";
             std::cout << "  4. End-to-End:    " << (avg_e2e / 1000.0) << " ms\n";
             std::cout << "Throughput: " << (count / (avg_e2e * count / 1000000.0)) << " FPS\n";
             std::cout << "========================================\n";
         }
     }

     // Cleanups

     // Video writer
     if (save_video && video_writer_initialized && video_writer.isOpened()) {
         video_writer.release();
         std::cout << "\nVideo saved to: " << output_video_path << std::endl;
     }

     // Vis
     if (enable_viz) {
         cv::destroyAllWindows();
     }

     // CSV logger
     if (csv_file.is_open()) {
         csv_file.close();
         std::cout << "CSV log saved." << std::endl;
     }
 }

 int main(int argc, char** argv)
 {
     if (argc < 2) {
         std::cerr << "Usage:\n";
         std::cerr << "  " << argv[0] << " camera <model> <provider> <precision> [device_id] [options...]\n";
         std::cerr << "  " << argv[0] << " video <video_file> <model> <provider> <precision> [device_id] [options...]\n\n";
         std::cerr << "Arguments:\n";
         std::cerr << "  model: ONNX model file (.onnx)\n";
         std::cerr << "  provider: 'cpu' or 'tensorrt'\n";
         std::cerr << "  precision: 'fp32' or 'fp16' (for TensorRT)\n";
         std::cerr << "  device_id: (optional) GPU device ID (default: 0)\n";
         std::cerr << "  cache_dir: (optional) TensorRT cache directory (default: ./trt_cache)\n";
         std::cerr << "  threshold: (optional) Segmentation threshold (default: 0.0)\n";
         std::cerr << "  measure_latency: (optional) 'true' to show metrics (default: true)\n";
         std::cerr << "  enable_viz: (optional) 'true' for visualization (default: true)\n";
         std::cerr << "  save_video: (optional) 'true' to save video (default: false)\n";
         std::cerr << "  output_video: (optional) Output video path (default: output.avi)\n\n";
        std::cerr << "Rerun Logging (optional):\n";
        std::cerr << "  --rerun              : Enable Rerun live viewer\n";
        std::cerr << "  --rerun-save [path]  : Save to .rrd file (default: autosteer.rrd)\n\n";
        std::cerr << "Path Planning (optional):\n";
        std::cerr << "  --homography <path>  : Path to homography matrix YAML file\n";
        std::cerr << "  -H <path>            : (short form)\n\n";
        std::cerr << "Examples:\n";
        std::cerr << "  # Camera with live Rerun viewer:\n";
        std::cerr << "  " << argv[0] << " camera model.onnx tensorrt fp16 --rerun\n\n";
        std::cerr << "  # Video with path planning:\n";
        std::cerr << "  " << argv[0] << " video test.mp4 model.onnx cpu fp32 --homography H.yaml\n\n";
        std::cerr << "  # Camera with path planning + Rerun:\n";
        std::cerr << "  " << argv[0] << " camera model.onnx tensorrt fp16 --homography H.yaml --rerun\n\n";
        std::cerr << "  # Video without extras:\n";
        std::cerr << "  " << argv[0] << " video test.mp4 model.onnx cpu fp32\n";
         return 1;
     }

     std::string mode = argv[1];
     std::string source;
     std::string model_path;
     std::string provider;
     std::string precision;
     bool is_camera = false;

     // Parse arguments based on mode
     if (mode == "camera") {
         if (argc < 5) {
             std::cerr << "Camera mode requires: camera <model> <provider> <precision>" << std::endl;
             return 1;
         }

         // Interactive camera selection
         source = selectCamera();
         if (source.empty()) {
             std::cout << "No camera selected. Exiting." << std::endl;
             return 0;
         }

         // Verify camera works
         if (!verifyCamera(source)) {
             std::cerr << "\nCamera verification failed." << std::endl;
             std::cerr << "Please check connection and driver installation." << std::endl;
             printDriverInstructions();
             return 1;
         }

         model_path = argv[2];
         provider = argv[3];
         precision = argv[4];
         is_camera = true;

     } else if (mode == "video") {
         if (argc < 6) {
             std::cerr << "Video mode requires: video <video_file> <model> <provider> <precision>" << std::endl;
             return 1;
         }

         source = argv[2];
         model_path = argv[3];
         provider = argv[4];
         precision = argv[5];
         is_camera = false;

     } else {
         std::cerr << "Unknown mode: " << mode << std::endl;
         std::cerr << "Use 'camera' or 'video'" << std::endl;
         return 1;
     }

     // Parse optional arguments (different offset for camera vs video)
     int base_idx = is_camera ? 5 : 6;
     int device_id = (argc >= base_idx + 1) ? std::atoi(argv[base_idx]) : 0;
     std::string cache_dir = (argc >= base_idx + 2) ? argv[base_idx + 1] : "./trt_cache";
     float threshold = (argc >= base_idx + 3) ? std::atof(argv[base_idx + 2]) : 0.0f;
     bool measure_latency = (argc >= base_idx + 4) ? (std::string(argv[base_idx + 3]) == "true") : true;
     bool enable_viz = (argc >= base_idx + 5) ? (std::string(argv[base_idx + 4]) == "true") : true;
     bool save_video = (argc >= base_idx + 6) ? (std::string(argv[base_idx + 5]) == "true") : false;
     std::string output_video_path = (argc >= base_idx + 7) ? argv[base_idx + 6] : "output.avi";
<<<<<<< HEAD
 
    // Parse Rerun flags and PathPlanner flags (check all remaining arguments)
    bool enable_rerun = false;
    bool spawn_rerun_viewer = true;
    std::string rerun_save_path = "";
    std::string homography_path = "";
    
    for (int i = base_idx + 7; i < argc; ++i) {
        std::string arg = argv[i];
        if (arg == "--rerun") {
            enable_rerun = true;
        } else if (arg == "--rerun-save") {
            enable_rerun = true;
            spawn_rerun_viewer = false;
            if (i + 1 < argc && argv[i + 1][0] != '-') {
                rerun_save_path = argv[++i];
            } else {
                rerun_save_path = "autosteer.rrd";
            }
        } else if (arg == "--homography" || arg == "-H") {
            if (i + 1 < argc) {
                homography_path = argv[++i];
            } else {
                std::cerr << "Error: --homography requires a file path" << std::endl;
                return 1;
            }
        }
    }
 
=======

     // Parse Rerun flags (check all remaining arguments)
     bool enable_rerun = false;
     bool spawn_rerun_viewer = true;
     std::string rerun_save_path = "";

     for (int i = base_idx + 7; i < argc; ++i) {
         std::string arg = argv[i];
         if (arg == "--rerun") {
             enable_rerun = true;
         } else if (arg == "--rerun-save") {
             enable_rerun = true;
             spawn_rerun_viewer = false;
             if (i + 1 < argc && argv[i + 1][0] != '-') {
                 rerun_save_path = argv[++i];
             } else {
                 rerun_save_path = "autosteer.rrd";
             }
         }
     }

>>>>>>> b75d17bf
     if (save_video && !enable_viz) {
         std::cerr << "Warning: save_video requires enable_viz=true. Enabling visualization." << std::endl;
         enable_viz = true;
     }

     // Initialize inference backend
     std::cout << "Loading model: " << model_path << std::endl;
     std::cout << "Provider: " << provider << " | Precision: " << precision << std::endl;

     if (provider == "tensorrt") {
         std::cout << "Device ID: " << device_id << " | Cache dir: " << cache_dir << std::endl;
         std::cout << "\nNote: TensorRT engine build may take 20-30 seconds on first run..." << std::endl;
     }

     AutoSteerOnnxEngine engine(model_path, provider, precision, device_id, cache_dir);
     std::cout << "Backend initialized!\n" << std::endl;

     // Warm-up inference (builds TensorRT engine on first run)
     if (provider == "tensorrt") {
         std::cout << "Running warm-up inference to build TensorRT engine..." << std::endl;
         std::cout << "This may take 20-60 seconds on first run. Please wait...\n" << std::endl;

         cv::Mat dummy_frame(720, 1280, CV_8UC3, cv::Scalar(128, 128, 128));
         auto warmup_start = std::chrono::steady_clock::now();

         // Run warm-up inference
         LaneSegmentation warmup_result = engine.inference(dummy_frame, threshold);

         auto warmup_end = std::chrono::steady_clock::now();
         double warmup_time = std::chrono::duration_cast<std::chrono::milliseconds>(
             warmup_end - warmup_start).count() / 1000.0;

         std::cout << "Warm-up complete! (took " << std::fixed << std::setprecision(1)
                   << warmup_time << "s)" << std::endl;
         std::cout << "TensorRT engine is now cached and ready.\n" << std::endl;
     }

     std::cout << "Backend ready!\n" << std::endl;
<<<<<<< HEAD
 
#ifdef ENABLE_RERUN
    // Initialize Rerun logger (optional)
    std::unique_ptr<autoware_pov::vision::rerun_integration::RerunLogger> rerun_logger;
    if (enable_rerun) {
        rerun_logger = std::make_unique<autoware_pov::vision::rerun_integration::RerunLogger>(
            "AutoSteer", spawn_rerun_viewer, rerun_save_path);
    }
#endif

    // Initialize PathPlanner (optional - requires homography matrix)
    std::unique_ptr<PathPlanner> path_planner;
    if (!homography_path.empty()) {
        try {
            cv::Mat H = loadHomographyFromYAML(homography_path);
            path_planner = std::make_unique<PathPlanner>(H, 4.0);  // 4.0m default lane width
            std::cout << "PathPlanner initialized with homography from: " << homography_path << "\n" << std::endl;
        } catch (const std::exception& e) {
            std::cerr << "Warning: Failed to initialize PathPlanner: " << e.what() << std::endl;
            std::cerr << "Continuing without path planning...\n" << std::endl;
        }
    }

    // Thread-safe queues with bounded size (prevents memory overflow)
    ThreadSafeQueue<TimestampedFrame> capture_queue(5);   // Max 5 frames waiting for inference
    ThreadSafeQueue<InferenceResult> display_queue(5);    // Max 5 frames waiting for display
 
=======

 #ifdef ENABLE_RERUN
     // Initialize Rerun logger (optional)
     std::unique_ptr<autoware_pov::vision::rerun_integration::RerunLogger> rerun_logger;
     if (enable_rerun) {
         rerun_logger = std::make_unique<autoware_pov::vision::rerun_integration::RerunLogger>(
             "AutoSteer", spawn_rerun_viewer, rerun_save_path);
     }
 #endif

     // Thread-safe queues with bounded size (prevents memory overflow)
     ThreadSafeQueue<TimestampedFrame> capture_queue(5);   // Max 5 frames waiting for inference
     ThreadSafeQueue<InferenceResult> display_queue(5);    // Max 5 frames waiting for display

>>>>>>> b75d17bf
     // Performance metrics
     PerformanceMetrics metrics;
     metrics.measure_latency = measure_latency;
     std::atomic<bool> running{true};

     // Launch threads
     std::cout << "========================================" << std::endl;
     std::cout << "Starting multi-threaded inference pipeline" << std::endl;
     std::cout << "========================================" << std::endl;
    std::cout << "Source: " << (is_camera ? "Camera" : "Video") << std::endl;
    std::cout << "Mode: " << (enable_viz ? "Visualization" : "Headless") << std::endl;
    std::cout << "Threshold: " << threshold << std::endl;
#ifdef ENABLE_RERUN
    if (enable_rerun && rerun_logger && rerun_logger->isEnabled()) {
        std::cout << "Rerun logging: ENABLED" << std::endl;
    }
#endif
    if (path_planner) {
        std::cout << "PathPlanner: ENABLED (polynomial fitting + Bayes filter)" << std::endl;
    }
    if (measure_latency) {
        std::cout << "Latency measurement: ENABLED (metrics every 30 frames)" << std::endl;
    }
     if (save_video && enable_viz) {
         std::cout << "Video saving: ENABLED -> " << output_video_path << std::endl;
     }
     if (enable_viz) {
         std::cout << "Press 'q' in the video window to quit" << std::endl;
     } else {
         std::cout << "Running in headless mode" << std::endl;
         std::cout << "Press Ctrl+C to quit" << std::endl;
     }
     std::cout << "========================================\n" << std::endl;
<<<<<<< HEAD
 
    std::thread t_capture(captureThread, source, is_camera, std::ref(capture_queue),
                          std::ref(metrics), std::ref(running));
#ifdef ENABLE_RERUN
    std::thread t_inference(inferenceThread, std::ref(engine),
                            std::ref(capture_queue), std::ref(display_queue),
                            std::ref(metrics), std::ref(running), threshold,
                            path_planner.get(),
                            rerun_logger.get());
#else
    std::thread t_inference(inferenceThread, std::ref(engine),
                            std::ref(capture_queue), std::ref(display_queue),
                            std::ref(metrics), std::ref(running), threshold,
                            path_planner.get());
#endif
=======

     std::thread t_capture(captureThread, source, is_camera, std::ref(capture_queue),
                           std::ref(metrics), std::ref(running));
 #ifdef ENABLE_RERUN
     std::thread t_inference(inferenceThread, std::ref(engine),
                             std::ref(capture_queue), std::ref(display_queue),
                             std::ref(metrics), std::ref(running), threshold,
                             rerun_logger.get());
 #else
     std::thread t_inference(inferenceThread, std::ref(engine),
                             std::ref(capture_queue), std::ref(display_queue),
                             std::ref(metrics), std::ref(running), threshold);
 #endif
>>>>>>> b75d17bf
     std::thread t_display(displayThread, std::ref(display_queue), std::ref(metrics),
                          std::ref(running), enable_viz, save_video, output_video_path);

     // Wait for threads
     t_capture.join();
     t_inference.join();
     t_display.join();

     std::cout << "\nInference pipeline stopped." << std::endl;

     return 0;
 }<|MERGE_RESOLUTION|>--- conflicted
+++ resolved
@@ -8,36 +8,12 @@
  * - Display Thread: Optionally visualizes and saves results
  */
 
-<<<<<<< HEAD
-#include "inference/onnxruntime_engine.hpp"
-#include "visualization/draw_lanes.hpp"
-#include "lane_filtering/lane_filter.hpp"
-#include "camera/camera_utils.hpp"
-#include "path_planning/path_planner.hpp"
-#ifdef ENABLE_RERUN
-#include "rerun/rerun_logger.hpp"
-#endif
-#include <opencv2/opencv.hpp>
-#include <thread>
-#include <queue>
-#include <mutex>
-#include <condition_variable>
-#include <atomic>
-#include <chrono>
-#include <iostream>
-#include <iomanip>
-
-using namespace autoware_pov::vision::autosteer;
-using namespace autoware_pov::vision::camera;
-using namespace autoware_pov::vision::path_planning;
-using namespace std::chrono;
- 
-=======
  #include "inference/onnxruntime_engine.hpp"
  #include "visualization/draw_lanes.hpp"
  #include "lane_filtering/lane_filter.hpp"
  #include "lane_tracking/lane_tracking.hpp"
  #include "camera/camera_utils.hpp"
+ #include "path_planning/path_planner.hpp"
  #ifdef ENABLE_RERUN
  #include "rerun/rerun_logger.hpp"
  #endif
@@ -54,9 +30,9 @@
 
  using namespace autoware_pov::vision::autosteer;
  using namespace autoware_pov::vision::camera;
+ using namespace autoware_pov::vision::path_planning;
  using namespace std::chrono;
 
->>>>>>> b75d17bf
  // Thread-safe queue with max size limit
  template<typename T>
  class ThreadSafeQueue {
@@ -134,7 +110,6 @@
      steady_clock::time_point capture_time;
      steady_clock::time_point inference_time;
  };
-<<<<<<< HEAD
  
 // Performance metrics
 struct PerformanceMetrics {
@@ -188,22 +163,6 @@
 /**
  * @brief Unified capture thread - handles both video files and cameras
  */
-=======
-
- // Performance metrics
- struct PerformanceMetrics {
-     std::atomic<long> total_capture_us{0};
-     std::atomic<long> total_inference_us{0};
-     std::atomic<long> total_display_us{0};
-     std::atomic<long> total_end_to_end_us{0};
-     std::atomic<int> frame_count{0};
-     bool measure_latency{true};
- };
-
- /**
-  * @brief Unified capture thread - handles both video files and cameras
-  */
->>>>>>> b75d17bf
  void captureThread(
      const std::string& source,
      bool is_camera,
@@ -277,46 +236,67 @@
      queue.stop();
      cap.release();
  }
-<<<<<<< HEAD
- 
-/**
- * @brief Inference thread - runs lane detection model
- */
-void inferenceThread(
-    AutoSteerOnnxEngine& engine,
-    ThreadSafeQueue<TimestampedFrame>& input_queue,
-    ThreadSafeQueue<InferenceResult>& output_queue,
-    PerformanceMetrics& metrics,
-    std::atomic<bool>& running,
-    float threshold,
-    PathPlanner* path_planner = nullptr
-#ifdef ENABLE_RERUN
-    , autoware_pov::vision::rerun_integration::RerunLogger* rerun_logger = nullptr
-#endif
-)
-{
-    // Init lane filter
-    LaneFilter lane_filter(0.5f);
-
-    while (running.load()) {
-        TimestampedFrame tf = input_queue.pop();
-        if (tf.frame.empty()) continue;
-
-        auto t_inference_start = steady_clock::now();
-
-        // Run inference
-        LaneSegmentation raw_lanes = engine.inference(tf.frame, threshold);
-
-        // Post-processing with lane filter
-        LaneSegmentation filtered_lanes = lane_filter.update(raw_lanes);
-
-        auto t_inference_end = steady_clock::now();
-
-        // Calculate inference latency
-        long inference_us = duration_cast<microseconds>(
-            t_inference_end - t_inference_start).count();
-        metrics.total_inference_us.fetch_add(inference_us);
-        // lane_tracker.update( filtered_lanes, tf.frame.size() );
+
+ /**
+  * @brief Inference thread - runs lane detection model
+  */
+ void inferenceThread(
+     AutoSteerOnnxEngine& engine,
+     ThreadSafeQueue<TimestampedFrame>& input_queue,
+     ThreadSafeQueue<InferenceResult>& output_queue,
+     PerformanceMetrics& metrics,
+     std::atomic<bool>& running,
+     float threshold,
+     PathPlanner* path_planner = nullptr
+ #ifdef ENABLE_RERUN
+     , autoware_pov::vision::rerun_integration::RerunLogger* rerun_logger = nullptr
+ #endif
+ )
+ {
+     // Init lane filter
+     LaneFilter lane_filter(0.5f);
+
+     // Init lane tracker
+     LaneTracker lane_tracker;
+
+
+     while (running.load()) {
+         TimestampedFrame tf = input_queue.pop();
+         if (tf.frame.empty()) continue;
+
+         auto t_inference_start = steady_clock::now();
+
+         // Crop tf.frame 420 pixels top
+         tf.frame = tf.frame(cv::Rect(
+             0,
+             420,
+             tf.frame.cols,
+             tf.frame.rows - 420
+         ));
+
+         // Run inference
+         LaneSegmentation raw_lanes = engine.inference(tf.frame, threshold);
+
+         // Post-processing with lane filter
+         LaneSegmentation filtered_lanes = lane_filter.update(raw_lanes);
+
+         // Further processing with lane tracker
+         cv::Size frame_size(tf.frame.cols, tf.frame.rows);
+         std::pair<LaneSegmentation, DualViewMetrics> track_result = lane_tracker.update(
+             filtered_lanes,
+             frame_size
+         );
+
+         LaneSegmentation final_lanes = track_result.first;
+         DualViewMetrics final_metrics = track_result.second;
+
+         auto t_inference_end = steady_clock::now();
+
+         // Calculate inference latency
+         long inference_us = duration_cast<microseconds>(
+             t_inference_end - t_inference_start).count();
+         metrics.total_inference_us.fetch_add(inference_us);
+         // lane_tracker.update( filtered_lanes, tf.frame.size() );
         // filtered_bev_points = Lanefra
         // get filtered_bev_points.ego_left, filtered_bev_points.ego_right
         //TransformLanePoints(filtered_bev_points.ego_left);
@@ -347,68 +327,7 @@
             }
         }
         // ========================================
- 
-=======
-
- /**
-  * @brief Inference thread - runs lane detection model
-  */
- void inferenceThread(
-     AutoSteerOnnxEngine& engine,
-     ThreadSafeQueue<TimestampedFrame>& input_queue,
-     ThreadSafeQueue<InferenceResult>& output_queue,
-     PerformanceMetrics& metrics,
-     std::atomic<bool>& running,
-     float threshold
- #ifdef ENABLE_RERUN
-     , autoware_pov::vision::rerun_integration::RerunLogger* rerun_logger = nullptr
- #endif
- )
- {
-     // Init lane filter
-     LaneFilter lane_filter(0.5f);
-
-     // Init lane tracker
-     LaneTracker lane_tracker;
-
-     while (running.load()) {
-         TimestampedFrame tf = input_queue.pop();
-         if (tf.frame.empty()) continue;
-
-         auto t_inference_start = steady_clock::now();
-
-         // Crop tf.frame 420 pixels top
-         tf.frame = tf.frame(cv::Rect(
-             0,
-             420,
-             tf.frame.cols,
-             tf.frame.rows - 420
-         ));
-
-         // Run inference
-         LaneSegmentation raw_lanes = engine.inference(tf.frame, threshold);
-
-         // Post-processing with lane filter
-         LaneSegmentation filtered_lanes = lane_filter.update(raw_lanes);
-
-         // Further processing with lane tracker
-         cv::Size frame_size(tf.frame.cols, tf.frame.rows);
-         std::pair<LaneSegmentation, DualViewMetrics> track_result = lane_tracker.update(
-             filtered_lanes,
-             frame_size
-         );
-
-         LaneSegmentation final_lanes = track_result.first;
-         DualViewMetrics final_metrics = track_result.second;
-
-         auto t_inference_end = steady_clock::now();
-
-         // Calculate inference latency
-         long inference_us = duration_cast<microseconds>(
-             t_inference_end - t_inference_start).count();
-         metrics.total_inference_us.fetch_add(inference_us);
-
->>>>>>> b75d17bf
+
 #ifdef ENABLE_RERUN
         // Log to Rerun with downsampled frame (reduces data by 75%)
         if (rerun_logger && rerun_logger->isEnabled()) {
@@ -799,7 +718,6 @@
      bool enable_viz = (argc >= base_idx + 5) ? (std::string(argv[base_idx + 4]) == "true") : true;
      bool save_video = (argc >= base_idx + 6) ? (std::string(argv[base_idx + 5]) == "true") : false;
      std::string output_video_path = (argc >= base_idx + 7) ? argv[base_idx + 6] : "output.avi";
-<<<<<<< HEAD
  
     // Parse Rerun flags and PathPlanner flags (check all remaining arguments)
     bool enable_rerun = false;
@@ -829,29 +747,6 @@
         }
     }
  
-=======
-
-     // Parse Rerun flags (check all remaining arguments)
-     bool enable_rerun = false;
-     bool spawn_rerun_viewer = true;
-     std::string rerun_save_path = "";
-
-     for (int i = base_idx + 7; i < argc; ++i) {
-         std::string arg = argv[i];
-         if (arg == "--rerun") {
-             enable_rerun = true;
-         } else if (arg == "--rerun-save") {
-             enable_rerun = true;
-             spawn_rerun_viewer = false;
-             if (i + 1 < argc && argv[i + 1][0] != '-') {
-                 rerun_save_path = argv[++i];
-             } else {
-                 rerun_save_path = "autosteer.rrd";
-             }
-         }
-     }
-
->>>>>>> b75d17bf
      if (save_video && !enable_viz) {
          std::cerr << "Warning: save_video requires enable_viz=true. Enabling visualization." << std::endl;
          enable_viz = true;
@@ -890,7 +785,6 @@
      }
 
      std::cout << "Backend ready!\n" << std::endl;
-<<<<<<< HEAD
  
 #ifdef ENABLE_RERUN
     // Initialize Rerun logger (optional)
@@ -918,22 +812,6 @@
     ThreadSafeQueue<TimestampedFrame> capture_queue(5);   // Max 5 frames waiting for inference
     ThreadSafeQueue<InferenceResult> display_queue(5);    // Max 5 frames waiting for display
  
-=======
-
- #ifdef ENABLE_RERUN
-     // Initialize Rerun logger (optional)
-     std::unique_ptr<autoware_pov::vision::rerun_integration::RerunLogger> rerun_logger;
-     if (enable_rerun) {
-         rerun_logger = std::make_unique<autoware_pov::vision::rerun_integration::RerunLogger>(
-             "AutoSteer", spawn_rerun_viewer, rerun_save_path);
-     }
- #endif
-
-     // Thread-safe queues with bounded size (prevents memory overflow)
-     ThreadSafeQueue<TimestampedFrame> capture_queue(5);   // Max 5 frames waiting for inference
-     ThreadSafeQueue<InferenceResult> display_queue(5);    // Max 5 frames waiting for display
-
->>>>>>> b75d17bf
      // Performance metrics
      PerformanceMetrics metrics;
      metrics.measure_latency = measure_latency;
@@ -967,7 +845,6 @@
          std::cout << "Press Ctrl+C to quit" << std::endl;
      }
      std::cout << "========================================\n" << std::endl;
-<<<<<<< HEAD
  
     std::thread t_capture(captureThread, source, is_camera, std::ref(capture_queue),
                           std::ref(metrics), std::ref(running));
@@ -983,21 +860,6 @@
                             std::ref(metrics), std::ref(running), threshold,
                             path_planner.get());
 #endif
-=======
-
-     std::thread t_capture(captureThread, source, is_camera, std::ref(capture_queue),
-                           std::ref(metrics), std::ref(running));
- #ifdef ENABLE_RERUN
-     std::thread t_inference(inferenceThread, std::ref(engine),
-                             std::ref(capture_queue), std::ref(display_queue),
-                             std::ref(metrics), std::ref(running), threshold,
-                             rerun_logger.get());
- #else
-     std::thread t_inference(inferenceThread, std::ref(engine),
-                             std::ref(capture_queue), std::ref(display_queue),
-                             std::ref(metrics), std::ref(running), threshold);
- #endif
->>>>>>> b75d17bf
      std::thread t_display(displayThread, std::ref(display_queue), std::ref(metrics),
                           std::ref(running), enable_viz, save_video, output_video_path);
 
