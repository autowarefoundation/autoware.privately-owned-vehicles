--- conflicted
+++ resolved
@@ -8,257 +8,6 @@
  * - Display Thread: Optionally visualizes and saves results
  */
 
-<<<<<<< HEAD
- #include "inference/onnxruntime_engine.hpp"
- #include "visualization/draw_lanes.hpp"
- #include "lane_filtering/lane_filter.hpp"
- #include "camera/camera_utils.hpp"
- #ifdef ENABLE_RERUN
- #include "rerun/rerun_logger.hpp"
- #endif
- #include <opencv2/opencv.hpp>
- #include <thread>
- #include <queue>
- #include <mutex>
- #include <condition_variable>
- #include <atomic>
- #include <chrono>
- #include <iostream>
- #include <iomanip>
- 
- using namespace autoware_pov::vision::autosteer;
- using namespace autoware_pov::vision::camera;
- using namespace std::chrono;
- 
- // Thread-safe queue with max size limit
- template<typename T>
- class ThreadSafeQueue {
- public:
-     explicit ThreadSafeQueue(size_t max_size = 10) : max_size_(max_size) {}
- 
-     void push(const T& item) {
-         std::unique_lock<std::mutex> lock(mutex_);
-         // Wait if queue is full (backpressure)
-         cond_not_full_.wait(lock, [this] { 
-             return queue_.size() < max_size_ || !active_; 
-         });
-         if (!active_) return;
-         
-         queue_.push(item);
-         cond_not_empty_.notify_one();
-     }
- 
-     bool try_pop(T& item) {
-         std::unique_lock<std::mutex> lock(mutex_);
-         if (queue_.empty()) {
-             return false;
-         }
-         item = queue_.front();
-         queue_.pop();
-         cond_not_full_.notify_one();  // Notify that space is available
-         return true;
-     }
- 
-     T pop() {
-         std::unique_lock<std::mutex> lock(mutex_);
-         cond_not_empty_.wait(lock, [this] { return !queue_.empty() || !active_; });
-         if (!active_ && queue_.empty()) {
-             return T();
-         }
-         T item = queue_.front();
-         queue_.pop();
-         cond_not_full_.notify_one();  // Notify that space is available
-         return item;
-     }
- 
-     void stop() {
-         active_ = false;
-         cond_not_empty_.notify_all();
-         cond_not_full_.notify_all();
-     }
- 
-     size_t size() {
-         std::unique_lock<std::mutex> lock(mutex_);
-         return queue_.size();
-     }
- 
- private:
-     std::queue<T> queue_;
-     std::mutex mutex_;
-     std::condition_variable cond_not_empty_;
-     std::condition_variable cond_not_full_;
-     std::atomic<bool> active_{true};
-     size_t max_size_;
- };
- 
- // Timestamped frame
- struct TimestampedFrame {
-     cv::Mat frame;
-     int frame_number;
-     steady_clock::time_point timestamp;
- };
- 
- // Inference result
- struct InferenceResult {
-     cv::Mat frame;
-     LaneSegmentation lanes;
-     int frame_number;
-     steady_clock::time_point capture_time;
-     steady_clock::time_point inference_time;
- };
- 
- // Performance metrics
- struct PerformanceMetrics {
-     std::atomic<long> total_capture_us{0};
-     std::atomic<long> total_inference_us{0};
-     std::atomic<long> total_display_us{0};
-     std::atomic<long> total_end_to_end_us{0};
-     std::atomic<int> frame_count{0};
-     bool measure_latency{true};
- };
- 
- /**
-  * @brief Unified capture thread - handles both video files and cameras
-  */
- void captureThread(
-     const std::string& source,
-     bool is_camera,
-     ThreadSafeQueue<TimestampedFrame>& queue,
-     PerformanceMetrics& metrics,
-     std::atomic<bool>& running)
- {
-     cv::VideoCapture cap;
-     
-     if (is_camera) {
-         std::cout << "Opening camera: " << source << std::endl;
-         cap = openCamera(source);
-     } else {
-         std::cout << "Opening video: " << source << std::endl;
-         cap.open(source);
-     }
-     
-     if (!cap.isOpened()) {
-         std::cerr << "Failed to open source: " << source << std::endl;
-         running.store(false);
-         return;
-     }
-     
-     int frame_width = static_cast<int>(cap.get(cv::CAP_PROP_FRAME_WIDTH));
-     int frame_height = static_cast<int>(cap.get(cv::CAP_PROP_FRAME_HEIGHT));
-     double fps = cap.get(cv::CAP_PROP_FPS);
-     
-     std::cout << "Source opened: " << frame_width << "x" << frame_height 
-               << " @ " << fps << " FPS\n" << std::endl;
-     
-     if (!is_camera) {
-         int total_frames = static_cast<int>(cap.get(cv::CAP_PROP_FRAME_COUNT));
-         std::cout << "Total frames: " << total_frames << std::endl;
-     }
-     
-     // For camera: throttle 30fps → 10fps
-     int frame_skip = 0;
-     int skip_interval = is_camera ? 3 : 1;
-     
-     int frame_number = 0;
-     while (running.load()) {
-         auto t_start = steady_clock::now();
-         
-         cv::Mat frame;
-         if (!cap.read(frame) || frame.empty()) {
-             if (is_camera) {
-                 std::cerr << "Camera error" << std::endl;
-             } else {
-                 std::cout << "End of video stream" << std::endl;
-             }
-             break;
-         }
-         
-         auto t_end = steady_clock::now();
-         
-         // Frame throttling
-         if (++frame_skip < skip_interval) continue;
-         frame_skip = 0;
-         
-         long capture_us = duration_cast<microseconds>(t_end - t_start).count();
-         metrics.total_capture_us.fetch_add(capture_us);
-         
-         TimestampedFrame tf;
-         tf.frame = frame;
-         tf.frame_number = frame_number++;
-         tf.timestamp = t_end;
-         queue.push(tf);
-     }
-     
-     running.store(false);
-     queue.stop();
-     cap.release();
- }
- 
- /**
-  * @brief Inference thread - runs lane detection model
-  */
- void inferenceThread(
-     AutoSteerOnnxEngine& engine,
-     ThreadSafeQueue<TimestampedFrame>& input_queue,
-     ThreadSafeQueue<InferenceResult>& output_queue,
-     PerformanceMetrics& metrics,
-     std::atomic<bool>& running,
-     float threshold
- #ifdef ENABLE_RERUN
-     , autoware_pov::vision::rerun_integration::RerunLogger* rerun_logger = nullptr
- #endif
- )
- {
-     // Init lane filter
-     LaneFilter lane_filter(0.5f);
- 
-     while (running.load()) {
-         TimestampedFrame tf = input_queue.pop();
-         if (tf.frame.empty()) continue;
- 
-         auto t_inference_start = steady_clock::now();
- 
-         // Run inference
-         LaneSegmentation raw_lanes = engine.inference(tf.frame, threshold);
- 
-         // Post-processing with lane filter
-         LaneSegmentation filtered_lanes = lane_filter.update(raw_lanes);
- 
-         auto t_inference_end = steady_clock::now();
- 
-         // Calculate inference latency
-         long inference_us = duration_cast<microseconds>(
-             t_inference_end - t_inference_start).count();
-         metrics.total_inference_us.fetch_add(inference_us);
- 
-#ifdef ENABLE_RERUN
-        // Log to Rerun with downsampled frame (reduces data by 75%)
-        if (rerun_logger && rerun_logger->isEnabled()) {
-            // Downsample frame to 1/2 scale (1/4 data size) for Rerun viewer
-            // Full-res inference already completed, this is just for visualization
-            cv::Mat frame_small;
-            cv::resize(tf.frame, frame_small, cv::Size(), 0.5, 0.5, cv::INTER_AREA);
-            
-            // Deep clone lane masks (synchronous, safe for zero-copy borrow in logger)
-            autoware_pov::vision::autosteer::LaneSegmentation raw_clone;
-            raw_clone.ego_left = raw_lanes.ego_left.clone();
-            raw_clone.ego_right = raw_lanes.ego_right.clone();
-            raw_clone.other_lanes = raw_lanes.other_lanes.clone();
-            
-            autoware_pov::vision::autosteer::LaneSegmentation filtered_clone;
-            filtered_clone.ego_left = filtered_lanes.ego_left.clone();
-            filtered_clone.ego_right = filtered_lanes.ego_right.clone();
-            filtered_clone.other_lanes = filtered_lanes.other_lanes.clone();
-            
-            // Now safe to log (data cloned, lifetime guaranteed, zero-copy borrow in logger)
-            rerun_logger->logInference(
-                tf.frame_number,
-                frame_small,      // Downsampled (1/4 data)
-                raw_clone,        // Cloned masks
-                filtered_clone,   // Cloned masks
-                inference_us
-            );
-=======
 #include "inference/onnxruntime_engine.hpp"
 #include "visualization/draw_lanes.hpp"
 #include "lane_filtering/lane_filter.hpp"
@@ -400,7 +149,6 @@
         if (!ret || frame.empty()) {
             std::cout << "End of video stream" << std::endl;
             break;
->>>>>>> 79cdfba3
         }
 #endif
  
@@ -412,379 +160,6 @@
         result.capture_time = tf.timestamp;
         result.inference_time = t_inference_end;
         output_queue.push(result);
-<<<<<<< HEAD
-     }
- 
-     output_queue.stop();
- }
- 
- /**
-  * @brief Display thread - handles visualization and video saving
-  */
- void displayThread(
-     ThreadSafeQueue<InferenceResult>& queue,
-     PerformanceMetrics& metrics,
-     std::atomic<bool>& running,
-     bool enable_viz,
-     bool save_video,
-     const std::string& output_video_path
- )
- {
-     // Visualization setup
-     if (enable_viz) {
-         cv::namedWindow("AutoSteer Inference", cv::WINDOW_NORMAL);
-         cv::resizeWindow("AutoSteer Inference", 960, 1080);
-     }
- 
-     // Video writer setup
-     cv::VideoWriter video_writer;
-     bool video_writer_initialized = false;
- 
-     if (save_video && enable_viz) {
-         std::cout << "Video saving enabled. Output: " << output_video_path << std::endl;
-     }
- 
-     while (running.load()) {
-         InferenceResult result;
-         if (!queue.try_pop(result)) {
-             std::this_thread::sleep_for(std::chrono::milliseconds(1));
-             continue;
-         }
- 
-         auto t_display_start = steady_clock::now();
- 
-         int count = metrics.frame_count.fetch_add(1) + 1;
- 
-         // Console output: frame info
-         std::cout << "[Frame " << result.frame_number << "] Processed" << std::endl;
- 
-         // Visualization
-         if (enable_viz) {
-             // drawLanesInPlace(result.frame, result.lanes, 2);
-             // drawFilteredLanesInPlace(result.frame, result.lanes);
- 
-             // 1. Init 2 views, raw masks (debugging) + polyfit lanes (final prod)
-             cv::Mat view_debug = result.frame.clone();
-             cv::Mat view_final = result.frame.clone();
- 
-             // 2. Draw 2 views
-             drawRawMasksInPlace(
-                 view_debug, 
-                 result.lanes
-             );
-             drawPolyFitLanesInPlace(
-                 view_final, 
-                 result.lanes
-             );
- 
-             // 3. Stack vertically
-             cv::Mat stacked_view;
-             cv::vconcat(
-                 view_debug, 
-                 view_final, 
-                 stacked_view
-             );
- 
-             // Initialize video writer on first frame
-             if (save_video && !video_writer_initialized) {
-                 // Use H.264 for better performance and smaller file size
-                 // XVID is slower and creates larger files
-                 int fourcc = cv::VideoWriter::fourcc('a', 'v', 'c', '1');  // H.264
-                 video_writer.open(
-                     output_video_path, 
-                     fourcc, 
-                     30.0,
-                     stacked_view.size(),
-                     true
-                 );
- 
-                 if (video_writer.isOpened()) {
-                     std::cout << "Video writer initialized (H.264): " << stacked_view.cols 
-                               << "x" << stacked_view.rows << " @ 30 fps" << std::endl;
-                     video_writer_initialized = true;
-                 } else {
-                     std::cerr << "Warning: Failed to initialize video writer" << std::endl;
-                 }
-             }
- 
-             // Write to video
-             if (save_video && video_writer_initialized && video_writer.isOpened()) {
-                 video_writer.write(stacked_view);
-             }
- 
-             // Display
-             cv::imshow("AutoSteer Inference", stacked_view);
- 
-             if (cv::waitKey(1) == 'q') {
-                 running.store(false);
-                 break;
-             }
-         }
- 
-         auto t_display_end = steady_clock::now();
- 
-         // Calculate latencies
-         long display_us = duration_cast<microseconds>(
-             t_display_end - t_display_start).count();
-         long end_to_end_us = duration_cast<microseconds>(
-             t_display_end - result.capture_time).count();
- 
-         metrics.total_display_us.fetch_add(display_us);
-         metrics.total_end_to_end_us.fetch_add(end_to_end_us);
- 
-         // Print metrics every 30 frames
-         if (metrics.measure_latency && count % 30 == 0) {
-             long avg_capture = metrics.total_capture_us.load() / count;
-             long avg_inference = metrics.total_inference_us.load() / count;
-             long avg_display = metrics.total_display_us.load() / count;
-             long avg_e2e = metrics.total_end_to_end_us.load() / count;
- 
-             std::cout << "\n========================================\n";
-             std::cout << "Frames processed: " << count << "\n";
-             std::cout << "Pipeline Latencies:\n";
-             std::cout << "  1. Capture:       " << std::fixed << std::setprecision(2)
-                      << (avg_capture / 1000.0) << " ms\n";
-             std::cout << "  2. Inference:     " << (avg_inference / 1000.0)
-                      << " ms (" << (1000000.0 / avg_inference) << " FPS capable)\n";
-             std::cout << "  3. Display:       " << (avg_display / 1000.0) << " ms\n";
-             std::cout << "  4. End-to-End:    " << (avg_e2e / 1000.0) << " ms\n";
-             std::cout << "Throughput: " << (count / (avg_e2e * count / 1000000.0)) << " FPS\n";
-             std::cout << "========================================\n";
-         }
-     }
- 
-     // Cleanup
-     if (save_video && video_writer_initialized && video_writer.isOpened()) {
-         video_writer.release();
-         std::cout << "\nVideo saved to: " << output_video_path << std::endl;
-     }
- 
-     if (enable_viz) {
-         cv::destroyAllWindows();
-     }
- }
- 
- int main(int argc, char** argv)
- {
-     if (argc < 2) {
-         std::cerr << "Usage:\n";
-         std::cerr << "  " << argv[0] << " camera <model> <provider> <precision> [device_id] [options...]\n";
-         std::cerr << "  " << argv[0] << " video <video_file> <model> <provider> <precision> [device_id] [options...]\n\n";
-         std::cerr << "Arguments:\n";
-         std::cerr << "  model: ONNX model file (.onnx)\n";
-         std::cerr << "  provider: 'cpu' or 'tensorrt'\n";
-         std::cerr << "  precision: 'fp32' or 'fp16' (for TensorRT)\n";
-         std::cerr << "  device_id: (optional) GPU device ID (default: 0)\n";
-         std::cerr << "  cache_dir: (optional) TensorRT cache directory (default: ./trt_cache)\n";
-         std::cerr << "  threshold: (optional) Segmentation threshold (default: 0.0)\n";
-         std::cerr << "  measure_latency: (optional) 'true' to show metrics (default: true)\n";
-         std::cerr << "  enable_viz: (optional) 'true' for visualization (default: true)\n";
-         std::cerr << "  save_video: (optional) 'true' to save video (default: false)\n";
-         std::cerr << "  output_video: (optional) Output video path (default: output.avi)\n\n";
-         std::cerr << "Rerun Logging (optional):\n";
-         std::cerr << "  --rerun              : Enable Rerun live viewer\n";
-         std::cerr << "  --rerun-save [path]  : Save to .rrd file (default: autosteer.rrd)\n\n";
-         std::cerr << "Examples:\n";
-         std::cerr << "  # Camera with live Rerun viewer:\n";
-         std::cerr << "  " << argv[0] << " camera model.onnx tensorrt fp16 --rerun\n\n";
-         std::cerr << "  # Camera saving to file:\n";
-         std::cerr << "  " << argv[0] << " camera model.onnx tensorrt fp16 --rerun-save recording.rrd\n\n";
-         std::cerr << "  # Video without Rerun:\n";
-         std::cerr << "  " << argv[0] << " video test.mp4 model.onnx cpu fp32\n";
-         return 1;
-     }
-     
-     std::string mode = argv[1];
-     std::string source;
-     std::string model_path;
-     std::string provider;
-     std::string precision;
-     bool is_camera = false;
-     
-     // Parse arguments based on mode
-     if (mode == "camera") {
-         if (argc < 5) {
-             std::cerr << "Camera mode requires: camera <model> <provider> <precision>" << std::endl;
-             return 1;
-         }
-         
-         // Interactive camera selection
-         source = selectCamera();
-         if (source.empty()) {
-             std::cout << "No camera selected. Exiting." << std::endl;
-             return 0;
-         }
-         
-         // Verify camera works
-         if (!verifyCamera(source)) {
-             std::cerr << "\nCamera verification failed." << std::endl;
-             std::cerr << "Please check connection and driver installation." << std::endl;
-             printDriverInstructions();
-             return 1;
-         }
-         
-         model_path = argv[2];
-         provider = argv[3];
-         precision = argv[4];
-         is_camera = true;
-         
-     } else if (mode == "video") {
-         if (argc < 6) {
-             std::cerr << "Video mode requires: video <video_file> <model> <provider> <precision>" << std::endl;
-             return 1;
-         }
-         
-         source = argv[2];
-         model_path = argv[3];
-         provider = argv[4];
-         precision = argv[5];
-         is_camera = false;
-         
-     } else {
-         std::cerr << "Unknown mode: " << mode << std::endl;
-         std::cerr << "Use 'camera' or 'video'" << std::endl;
-         return 1;
-     }
-     
-     // Parse optional arguments (different offset for camera vs video)
-     int base_idx = is_camera ? 5 : 6;
-     int device_id = (argc >= base_idx + 1) ? std::atoi(argv[base_idx]) : 0;
-     std::string cache_dir = (argc >= base_idx + 2) ? argv[base_idx + 1] : "./trt_cache";
-     float threshold = (argc >= base_idx + 3) ? std::atof(argv[base_idx + 2]) : 0.0f;
-     bool measure_latency = (argc >= base_idx + 4) ? (std::string(argv[base_idx + 3]) == "true") : true;
-     bool enable_viz = (argc >= base_idx + 5) ? (std::string(argv[base_idx + 4]) == "true") : true;
-     bool save_video = (argc >= base_idx + 6) ? (std::string(argv[base_idx + 5]) == "true") : false;
-     std::string output_video_path = (argc >= base_idx + 7) ? argv[base_idx + 6] : "output.avi";
- 
-     // Parse Rerun flags (check all remaining arguments)
-     bool enable_rerun = false;
-     bool spawn_rerun_viewer = true;
-     std::string rerun_save_path = "";
-     
-     for (int i = base_idx + 7; i < argc; ++i) {
-         std::string arg = argv[i];
-         if (arg == "--rerun") {
-             enable_rerun = true;
-         } else if (arg == "--rerun-save") {
-             enable_rerun = true;
-             spawn_rerun_viewer = false;
-             if (i + 1 < argc && argv[i + 1][0] != '-') {
-                 rerun_save_path = argv[++i];
-             } else {
-                 rerun_save_path = "autosteer.rrd";
-             }
-         }
-     }
- 
-     if (save_video && !enable_viz) {
-         std::cerr << "Warning: save_video requires enable_viz=true. Enabling visualization." << std::endl;
-         enable_viz = true;
-     }
- 
-     // Initialize inference backend
-     std::cout << "Loading model: " << model_path << std::endl;
-     std::cout << "Provider: " << provider << " | Precision: " << precision << std::endl;
-     
-     if (provider == "tensorrt") {
-         std::cout << "Device ID: " << device_id << " | Cache dir: " << cache_dir << std::endl;
-         std::cout << "\nNote: TensorRT engine build may take 20-30 seconds on first run..." << std::endl;
-     }
- 
-     AutoSteerOnnxEngine engine(model_path, provider, precision, device_id, cache_dir);
-     std::cout << "Backend initialized!\n" << std::endl;
- 
-     // Warm-up inference (builds TensorRT engine on first run)
-     if (provider == "tensorrt") {
-         std::cout << "Running warm-up inference to build TensorRT engine..." << std::endl;
-         std::cout << "This may take 20-60 seconds on first run. Please wait...\n" << std::endl;
-         
-         cv::Mat dummy_frame(720, 1280, CV_8UC3, cv::Scalar(128, 128, 128));
-         auto warmup_start = std::chrono::steady_clock::now();
-         
-         // Run warm-up inference
-         LaneSegmentation warmup_result = engine.inference(dummy_frame, threshold);
-         
-         auto warmup_end = std::chrono::steady_clock::now();
-         double warmup_time = std::chrono::duration_cast<std::chrono::milliseconds>(
-             warmup_end - warmup_start).count() / 1000.0;
-         
-         std::cout << "Warm-up complete! (took " << std::fixed << std::setprecision(1) 
-                   << warmup_time << "s)" << std::endl;
-         std::cout << "TensorRT engine is now cached and ready.\n" << std::endl;
-     }
-     
-     std::cout << "Backend ready!\n" << std::endl;
- 
- #ifdef ENABLE_RERUN
-     // Initialize Rerun logger (optional)
-     std::unique_ptr<autoware_pov::vision::rerun_integration::RerunLogger> rerun_logger;
-     if (enable_rerun) {
-         rerun_logger = std::make_unique<autoware_pov::vision::rerun_integration::RerunLogger>(
-             "AutoSteer", spawn_rerun_viewer, rerun_save_path);
-     }
- #endif
- 
-     // Thread-safe queues with bounded size (prevents memory overflow)
-     ThreadSafeQueue<TimestampedFrame> capture_queue(5);   // Max 5 frames waiting for inference
-     ThreadSafeQueue<InferenceResult> display_queue(5);    // Max 5 frames waiting for display
- 
-     // Performance metrics
-     PerformanceMetrics metrics;
-     metrics.measure_latency = measure_latency;
-     std::atomic<bool> running{true};
- 
-     // Launch threads
-     std::cout << "========================================" << std::endl;
-     std::cout << "Starting multi-threaded inference pipeline" << std::endl;
-     std::cout << "========================================" << std::endl;
-     std::cout << "Source: " << (is_camera ? "Camera" : "Video") << std::endl;
-     std::cout << "Mode: " << (enable_viz ? "Visualization" : "Headless") << std::endl;
-     std::cout << "Threshold: " << threshold << std::endl;
- #ifdef ENABLE_RERUN
-     if (enable_rerun && rerun_logger && rerun_logger->isEnabled()) {
-         std::cout << "Rerun logging: ENABLED" << std::endl;
-     }
- #endif
-     if (measure_latency) {
-         std::cout << "Latency measurement: ENABLED (metrics every 30 frames)" << std::endl;
-     }
-     if (save_video && enable_viz) {
-         std::cout << "Video saving: ENABLED -> " << output_video_path << std::endl;
-     }
-     if (enable_viz) {
-         std::cout << "Press 'q' in the video window to quit" << std::endl;
-     } else {
-         std::cout << "Running in headless mode" << std::endl;
-         std::cout << "Press Ctrl+C to quit" << std::endl;
-     }
-     std::cout << "========================================\n" << std::endl;
- 
-     std::thread t_capture(captureThread, source, is_camera, std::ref(capture_queue),
-                           std::ref(metrics), std::ref(running));
- #ifdef ENABLE_RERUN
-     std::thread t_inference(inferenceThread, std::ref(engine),
-                             std::ref(capture_queue), std::ref(display_queue),
-                             std::ref(metrics), std::ref(running), threshold,
-                             rerun_logger.get());
- #else
-     std::thread t_inference(inferenceThread, std::ref(engine),
-                             std::ref(capture_queue), std::ref(display_queue),
-                             std::ref(metrics), std::ref(running), threshold);
- #endif
-     std::thread t_display(displayThread, std::ref(display_queue), std::ref(metrics),
-                          std::ref(running), enable_viz, save_video, output_video_path);
- 
-     // Wait for threads
-     t_capture.join();
-     t_inference.join();
-     t_display.join();
- 
-     std::cout << "\nInference pipeline stopped." << std::endl;
- 
-     return 0;
- }
- 
-=======
     }
 
     output_queue.stop();
@@ -1093,4 +468,3 @@
 
     return 0;
 }
->>>>>>> 79cdfba3
