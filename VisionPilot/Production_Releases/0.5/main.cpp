--- conflicted
+++ resolved
@@ -12,7 +12,6 @@
 #include "inference/autosteer_engine.hpp"
 #include "visualization/draw_lanes.hpp"
 #include "lane_filtering/lane_filter.hpp"
-<<<<<<< HEAD
 #include "lane_tracking/lane_tracking.hpp"
 #include "camera/camera_utils.hpp"
 #include "path_planning/path_finder.hpp"
@@ -21,16 +20,6 @@
 #ifdef ENABLE_RERUN
 #include "rerun/rerun_logger.hpp"
 #endif
-=======
- #include "lane_tracking/lane_tracking.hpp"
- #include "camera/camera_utils.hpp"
- #include "path_planning/path_finder.hpp"
- #include "steering_control/steering_controller.hpp"
- #include "steering_control/steering_filter.hpp"
-#ifdef ENABLE_RERUN
- #include "rerun/rerun_logger.hpp"
- #endif
->>>>>>> a3f4f9a1
 #include <opencv2/opencv.hpp>
 #include <thread>
 #include <queue>
@@ -325,7 +314,6 @@
         if (tf.frame.empty()) continue;
 
         auto t_inference_start = steady_clock::now();
-<<<<<<< HEAD
         // std::cout<< "Frame size before cropping: " << tf.frame.size() << std::endl;
          // Crop tf.frame 420 pixels top
          tf.frame = tf.frame(cv::Rect(
@@ -335,16 +323,6 @@
              tf.frame.rows - 420
          ));
         //  std::cout<< "Frame size: " << tf.frame.size() << std::endl;
-=======
-
-         // // Crop tf.frame 420 pixels top
-         // tf.frame = tf.frame(cv::Rect(
-         //     0,
-         //     420,
-         //     tf.frame.cols,
-         //     tf.frame.rows - 420
-         // ));
->>>>>>> a3f4f9a1
          
         image_buffer.push_back(tf.frame.clone()); // Store a copy of the cropped frame
 
@@ -601,71 +579,6 @@
                 view_debug, 
                 result.lanes
             );
-<<<<<<< HEAD
-            drawPolyFitLanesInPlace(
-                view_final, 
-                result.lanes
-            );
-             drawBEVVis(
-                 view_bev,
-                 result.frame,
-                 result.metrics.bev_visuals
-             );
-
-             // Draw Metric Debug (projected back to pixels) - only if path is valid
-             if (result.path_output.fused_valid) {
-                 std::vector<double> left_coeffs(result.path_output.left_coeff.begin(), result.path_output.left_coeff.end());
-                 std::vector<double> right_coeffs(result.path_output.right_coeff.begin(), result.path_output.right_coeff.end());
-                 autoware_pov::vision::egolanes::drawMetricVerification(
-                     view_bev,
-                     left_coeffs,
-                     right_coeffs
-                 );
-             }
-
-             // 3. View layout handling
-             // Layout:
-             // | [Debug] | [ BEV (640x640) ]
-             // | [Final] | [ Black Space   ]
-
-             // Left col: debug (top) + final (bottom)
-             cv::Mat left_col;
-            cv::vconcat(
-                view_debug, 
-                view_final, 
-                 left_col
-             );
-
-             float left_aspect = static_cast<float>(left_col.cols) / left_col.rows;
-             int target_left_w = static_cast<int>(window_height * left_aspect);
-             cv::resize(
-                 left_col,
-                 left_col,
-                 cv::Size(target_left_w, window_height)
-             );
-
-             // Right col: BEV (stretched to match height)
-             // Black canvas matching left col height
-             cv::Mat right_col = cv::Mat::zeros(
-                 window_height,
-                 640,
-                 view_bev.type()
-             );
-             // Prep BEV
-             cv::Rect top_roi(
-                 0, 0,
-                 view_bev.cols,
-                 view_bev.rows
-             );
-             view_bev.copyTo(right_col(top_roi));
-
-             // Final stacked view
-             cv::Mat stacked_view;
-             cv::hconcat(
-                 left_col,
-                 right_col,
-                stacked_view
-            );
 
 #ifdef ENABLE_RERUN
             // Log to Rerun (only if visualization enabled and Rerun enabled)
@@ -689,34 +602,6 @@
                 );
             }
 #endif
-
-            // Initialize video writer on first frame
-            if (save_video && !video_writer_initialized) {
-                // Use H.264 for better performance and smaller file size
-                // XVID is slower and creates larger files
-                int fourcc = cv::VideoWriter::fourcc('a', 'v', 'c', '1');  // H.264
-                video_writer.open(
-                    output_video_path, 
-                    fourcc, 
-                     10.0,
-                    stacked_view.size(),
-                    true
-                );
-
-                if (video_writer.isOpened()) {
-                    std::cout << "Video writer initialized (H.264): " << stacked_view.cols 
-                               << "x" << stacked_view.rows << " @ 10 fps" << std::endl;
-                    video_writer_initialized = true;
-                } else {
-                    std::cerr << "Warning: Failed to initialize video writer" << std::endl;
-                }
-            }
-
-            // Write to video
-            if (save_video && video_writer_initialized && video_writer.isOpened()) {
-                video_writer.write(stacked_view);
-            }
-=======
             // drawPolyFitLanesInPlace(
             //     view_final,
             //     result.lanes
@@ -808,7 +693,6 @@
             // if (save_video && video_writer_initialized && video_writer.isOpened()) {
             //     video_writer.write(stacked_view);
             // }
->>>>>>> a3f4f9a1
 
             // Display
             cv::imshow("EgoLanes Inference", view_debug);
