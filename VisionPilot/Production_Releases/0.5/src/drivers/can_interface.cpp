--- conflicted
+++ resolved
@@ -119,15 +119,10 @@
     return static_cast<double>(speed_signed) * 0.01;
 }
 
-<<<<<<< HEAD
-
-=======
->>>>>>> b4fe7e1f
 // Steering angle
 // SSA (Measured steering angle)    : 46|15@0- (0.1,0) [0|0] "-"
 // SSAZ (Steering zero point)       : 29|15@0- (0.1,0) [0|0] "-"
 double CanInterface::decodeSteering(const std::vector<uint8_t>& data) {
-<<<<<<< HEAD
     
     // Sanity: need at least 8 bytes
     if (data.size() < 8) return std::numeric_limits<double>::quiet_NaN();
@@ -174,30 +169,6 @@
 
     // 3. Final steering angle
     double steering_angle = deg_ssa - deg_ssaz;
-=======
-
-    // Sanity: need at least 8 bytes
-    if (data.size() < 8) return std::numeric_limits<double>::quiet_NaN();
-
-    // SSAZ
-    uint16_t b6 = (data[5] & 0xC0) >> 7;  // Bit 7 from byte 6  BigEndian
-    uint16_t b5 = data[4];                // Byte 5
-    bool ssazSign = (data[3] & 0x10) != 0;       // bit 4 → sign
-    int16_t b4 = data[3] & 0x0F;     // bits 3..0 → magnitude
-
-    uint16_t ssaz = (b4 << 10) | (b5 << 2) | b6;
-    int16_t ssazSigned = ssazSign ? -ssaz : ssaz;
-
-    // SSA
-    uint16_t ssa_b7 = data[6];
-    bool ssaSign = (data[5] & 0x40) != 0;   // bit 6 = sign
-    uint16_t ssa_b6 = data[5] & 0x3F;       // bits 5..0 = magnitude
-
-    int16_t ssa =  (ssa_b6 << 7) | ssa_b7;
-    int16_t ssaSigned = ssaSign ? -ssa : ssa;
-
-    double steering_angle = ssaSigned - ssazSigned;
->>>>>>> b4fe7e1f
 
     return steering_angle;
 }
